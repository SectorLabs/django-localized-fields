--- conflicted
+++ resolved
@@ -30,7 +30,6 @@
 
         assert isinstance(obj.title, LocalizedValue)
 
-<<<<<<< HEAD
     @classmethod
     def test_set(cls):
         """Tests whether the :see:LocalizedValueDescriptor
@@ -43,7 +42,6 @@
             obj.title = value
             assert obj.title.get(language) == value
             assert getattr(obj.title, language) == value
-=======
 
     @classmethod
     def test_model_init_kwargs(cls):
@@ -58,9 +56,8 @@
             }
         }
         obj = cls.TestModel(**data)
-
+        print(obj.title, type(obj.title))
         assert isinstance(obj.title, LocalizedValue)
         assert obj.title.en == 'english_title'
         assert obj.title.ro == 'romanian_title'
-        assert obj.title.nl == 'dutch_title'
->>>>>>> d507cbfe
+        assert obj.title.nl == 'dutch_title'