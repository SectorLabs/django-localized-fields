from django.db import connection, migrations
from django.db import models
from django.db.migrations.executor import MigrationExecutor
from django.contrib.postgres.operations import HStoreExtension

from localized_fields import AtomicSlugRetryMixin


def define_fake_model(name='TestModel', fields=None):
    attributes = {
        'app_label': 'localized_fields',
        '__module__': __name__,
        '__name__': name
    }

    if fields:
        attributes.update(fields)
<<<<<<< HEAD
    model = type(name, (AtomicSlugRetryMixin, models.Model), attributes)
=======
    model = type(name, (LocalizedModel,), attributes)
>>>>>>> 03df76d6

    return model


def get_fake_model(name='TestModel', fields=None):
    """Creates a fake model to use during unit tests."""

    model = define_fake_model(name, fields)

    class TestProject:

        def clone(self, *_args, **_kwargs):
            return self

        @property
        def apps(self):
            return self

    class TestMigration(migrations.Migration):
        operations = [HStoreExtension()]

    with connection.schema_editor() as schema_editor:
        migration_executor = MigrationExecutor(schema_editor.connection)
        migration_executor.apply_migration(
            TestProject(), TestMigration('eh', 'localized_fields'))

        schema_editor.create_model(model)

    return model<|MERGE_RESOLUTION|>--- conflicted
+++ resolved
@@ -1,9 +1,8 @@
 from django.db import connection, migrations
-from django.db import models
 from django.db.migrations.executor import MigrationExecutor
 from django.contrib.postgres.operations import HStoreExtension
 
-from localized_fields import AtomicSlugRetryMixin
+from localized_fields import LocalizedModel
 
 
 def define_fake_model(name='TestModel', fields=None):
@@ -15,12 +14,8 @@
 
     if fields:
         attributes.update(fields)
-<<<<<<< HEAD
-    model = type(name, (AtomicSlugRetryMixin, models.Model), attributes)
-=======
+
     model = type(name, (LocalizedModel,), attributes)
->>>>>>> 03df76d6
-
     return model
 
 
