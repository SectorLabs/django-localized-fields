--- conflicted
+++ resolved
@@ -1,12 +1,9 @@
 from django.contrib.admin import ModelAdmin
 
-<<<<<<< HEAD
+from . import widgets
 from .fields import LocalizedField, LocalizedCharField, LocalizedTextField, \
     LocalizedFileField
-=======
->>>>>>> c75c1764
-from . import widgets
-from .fields import LocalizedField
+
 
 
 FORMFIELD_FOR_LOCALIZED_FIELDS_DEFAULTS = {
